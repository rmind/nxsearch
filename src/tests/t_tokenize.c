/*
 * Unit test: tokenizer API.
 * This code is in the public domain.
 */

#include <sys/queue.h>
#include <stdio.h>
#include <stdlib.h>
#include <string.h>
#include <assert.h>

#include "nxs.h"
#include "tokenizer.h"
#include "helpers.h"
#include "utils.h"

static const char *test_tokens[] = {
	"some-term-1", "another-term-2", "another-term-2"
};

static const char test_text[] = "The quick brown fox jumped over the lazy dog";

static const char *expected_tokens[] = {
	"the", "quick", "brown", "fox", "jumped", "over", "lazy", "dog"
};

struct test_case_type {
        const char *    text;
        const char *    exp_tokens[];
};

// Standard example. As plain as it gets.
struct test_case_type test_case_1 = {
	"The quick brown fox jumped over the lazy dog.",
	{ "the", "quick", "brown", "fox", "jumped", "over", "lazy", "dog", NULL }
};

// Acronims and emojis.
struct test_case_type test_case_2 = {
	"We will play 🥎 with I.B.M.",
	{ "we", "will", "play", "🥎",  "with", "i.b.m", NULL }
};

// Snake case.
struct test_case_type test_case_3 = {
	"Hello_I_m_arbitrary_concatenated, foo and bar",
	{ "hello_i_m_arbitrary_concatenated", "foo", "and", "bar", NULL }
};

// Markdown and other marking
struct test_case_type test_case_4 = {
	"the [client] is <foo>, some *bold* marks.",
	{ "the", "client", "is", "foo", "some", "bold", "marks", NULL }
};

// Broken spacing
struct test_case_type test_case_5 = {
	"Text,which doesn't  have spaces right;one;two;three..",
	{ "text", "which", "doesn't", "have", "spaces", "right", "one", "two", "three",
	    NULL }
};

// Cases not pasing yet.
struct test_case_type test_case_not_passing = {
	"_underscore_, year-end, join--double Some.Text",
	{ "underscore", "year-end", "join--double", "Some", "text", NULL }
};
struct test_case_type *test_cases[] = {
	&test_case_1,
	&test_case_2,
	&test_case_3,
	&test_case_4,
	&test_case_5,
	// TODO: &test_case_not_passing
};

static void
run_tokenset_test(void)
{
	tokenset_t *tset;
	token_t *token;

	tset = tokenset_create();
	assert(tset != NULL);

	for (unsigned i = 0; i < __arraycount(test_tokens); i++) {
		const char *value = test_tokens[i];
		const size_t len = strlen(value);

		token = token_create(value, len);
		assert(token != NULL);
		tokenset_add(tset, token);
	}

	// Verify the first term.
	token = TAILQ_FIRST(&tset->list);
	assert(token != NULL);
	assert(strcmp(token->buffer.value, "some-term-1") == 0);
	assert(token->count == 1);

	// Verify the second term.
	token = TAILQ_NEXT(token, entry);
	assert(token != NULL);
	assert(strcmp(token->buffer.value, "another-term-2") == 0);
	assert(token->count == 2);

	// There should be no duplicates.
	token = TAILQ_NEXT(token, entry);
	assert(token == NULL);

	tokenset_destroy(tset);
}

static filter_pipeline_t *
get_test_filter_pipeline(nxs_t *nxs, nxs_params_t *params,
    const char **filters, size_t count)
{
	filter_pipeline_t *fp;
	int ret;

	ret = nxs_params_set_str(params, "lang", "en");
	assert(ret == 0);

<<<<<<< HEAD
	ret = nxs_params_set_strset(params, "filters", filters, count);
=======
	ret = nxs_params_set_strlist(params, "filters",
	    filters, __arraycount(filters));
>>>>>>> fa915496
	assert(ret == 0);

	fp = filter_pipeline_create(nxs, params);
	assert(fp != NULL);

	return fp;
}

static void
run_tokenizer_test(void)
{
	char *basedir = get_tmpdir();
	filter_pipeline_t *fp;
	tokenset_t *tset;
	token_t *token;
	nxs_t *nxs;
	nxs_params_t *params = nxs_params_create();
	const char *filters[] = { "normalizer" };
	unsigned i;

	nxs = nxs_open(basedir);
	assert(nxs != NULL);

	fp = get_test_filter_pipeline(nxs, params, filters, __arraycount(filters));
	assert(fp != NULL);

	tset = tokenize(fp, params, test_text, strlen(test_text));
	assert(tset != NULL);

	/*
	 * Verify the tokens.
	 */
	i = 0;
	TAILQ_FOREACH(token, &tset->list, entry) {
		const char *value = token->buffer.value;
		assert(i < __arraycount(expected_tokens));
		assert(strcmp(value, expected_tokens[i]) == 0);
		i++;
	}

	tokenset_destroy(tset);
	filter_pipeline_destroy(fp);
	nxs_close(nxs);
	nxs_params_release(params);
}

static void
run_tokenizer_no_filters_test(void)
{
	char *basedir = get_tmpdir();
	filter_pipeline_t *fp;
	tokenset_t *tset;
	token_t *token;
	nxs_t *nxs;
	nxs_params_t *params = nxs_params_create();
	const char *filters[] = { "normalizer" };
	unsigned i;
	unsigned c;

	nxs = nxs_open(basedir);
	assert(nxs != NULL);

	fp = get_test_filter_pipeline(nxs, params, filters, __arraycount(filters));
	assert(fp != NULL);

	for (c = 0; c < __arraycount(test_cases); c++) {
		tset = tokenize(fp, params, test_cases[c]->text,
		    strlen(test_cases[c]->text));
		assert(tset != NULL);

		const char ** expected = test_cases[c]->exp_tokens;
		i = 0;
		token = TAILQ_FIRST(&tset->list);
		while (expected[i] != NULL) {
			assert(token != NULL);
			const char *value = token->buffer.value;
			assert(strcmp(value, expected[i]) == 0);

			i++;
			token = TAILQ_NEXT(token, entry);
		}
		assert(token == NULL);
		tokenset_destroy(tset);
	}

	filter_pipeline_destroy(fp);
	nxs_close(nxs);
	nxs_params_release(params);
}

int
main(void)
{
	run_tokenset_test();
	run_tokenizer_test();
	run_tokenizer_no_filters_test();
	puts("OK");
	return 0;
}<|MERGE_RESOLUTION|>--- conflicted
+++ resolved
@@ -121,12 +121,9 @@
 	ret = nxs_params_set_str(params, "lang", "en");
 	assert(ret == 0);
 
-<<<<<<< HEAD
-	ret = nxs_params_set_strset(params, "filters", filters, count);
-=======
 	ret = nxs_params_set_strlist(params, "filters",
 	    filters, __arraycount(filters));
->>>>>>> fa915496
+
 	assert(ret == 0);
 
 	fp = filter_pipeline_create(nxs, params);
@@ -182,7 +179,7 @@
 	token_t *token;
 	nxs_t *nxs;
 	nxs_params_t *params = nxs_params_create();
-	const char *filters[] = { "normalizer" };
+	const char *filters[] = { };
 	unsigned i;
 	unsigned c;
 
